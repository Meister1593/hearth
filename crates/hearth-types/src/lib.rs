// Copyright (c) 2023 the Hearth contributors.
// SPDX-License-Identifier: AGPL-3.0-or-later
//
// This file is part of Hearth.
//
// Hearth is free software: you can redistribute it and/or modify it under the
// terms of the GNU Affero General Public License as published by the Free
// Software Foundation, either version 3 of the License, or (at your option)
// any later version.
//
// Hearth is distributed in the hope that it will be useful, but WITHOUT ANY
// WARRANTY; without even the implied warranty of MERCHANTABILITY or FITNESS
// FOR A PARTICULAR PURPOSE. See the GNU Affero General Public License for more
// details.
//
// You should have received a copy of the GNU Affero General Public License
// along with Hearth. If not, see <https://www.gnu.org/licenses/>.

use std::fmt::{Display, Formatter, Result as FmtResult};

use serde::{Deserialize, Serialize};

/// Paneling-related protocols and utilities.
pub mod panels;

#[derive(Copy, Clone, Debug, Hash, PartialEq, Eq, Deserialize, Serialize)]
pub struct ProcessId(pub u64);

impl ProcessId {
    pub fn split(self) -> (PeerId, LocalProcessId) {
        let peer = (self.0 >> 32) as u32;
        let pid = self.0 as u32;
        (PeerId(peer), LocalProcessId(pid))
    }

    pub fn from_peer_process(peer: PeerId, pid: LocalProcessId) -> Self {
        Self(((peer.0 as u64) << 32) | (pid.0 as u64))
    }
}

#[derive(Copy, Clone, Debug, Hash, PartialEq, Eq, Deserialize, Serialize)]
pub struct PeerId(pub u32);

#[derive(Copy, Clone, Debug, Hash, PartialEq, Eq, Deserialize, Serialize)]
pub struct LocalProcessId(pub u32);

/// Process-local identifiers for loaded assets.
#[derive(Copy, Clone, Debug, Hash, PartialEq, Eq, Deserialize, Serialize)]
pub struct AssetId(pub u32);

/// Identifier for a lump (digest of BLAKE3 cryptographic hash).
#[derive(Copy, Clone, Debug, Hash, PartialEq, Eq, Deserialize, Serialize)]
pub struct LumpId(pub [u8; 32]);

impl Display for LumpId {
    fn fmt(&self, fmt: &mut Formatter) -> FmtResult {
        for byte in self.0.iter() {
            write!(fmt, "{:02x}", byte)?;
        }

        Ok(())
    }
}

<<<<<<< HEAD
#[macro_export]
macro_rules! impl_serialize_json_display {
    ($ty: ident) => {
        impl ::std::fmt::Display for $ty {
            fn fmt(&self, f: &mut ::std::fmt::Formatter<'_>) -> ::std::fmt::Result {
                let string = ::serde_json::to_string(self).map_err(|_| ::std::fmt::Error)?;
                f.write_str(&string)
            }
        }
    };
=======
/// The severity level for a log message emitted by a process.
#[derive(Copy, Clone, Debug, Hash, PartialEq, Eq, Deserialize, Serialize)]
pub enum ProcessLogLevel {
    Trace,
    Debug,
    Info,
    Warning,
    Error,
}

impl TryFrom<u32> for ProcessLogLevel {
    type Error = ();

    fn try_from(other: u32) -> Result<Self, ()> {
        use ProcessLogLevel::*;
        match other {
            0 => Ok(Trace),
            1 => Ok(Debug),
            2 => Ok(Info),
            3 => Ok(Warning),
            4 => Ok(Error),
            _ => Err(()),
        }
    }
}

impl Into<u32> for ProcessLogLevel {
    fn into(self) -> u32 {
        use ProcessLogLevel::*;
        match self {
            Trace => 0,
            Debug => 1,
            Info => 2,
            Warning => 3,
            Error => 4,
        }
    }
>>>>>>> 28129afe
}

#[cfg(test)]
mod tests {
    use super::*;

    #[test]
    fn pid_conversion() {
        let tests = &[(0, 0), (420, 69), (100000, 100000)];
        for (peer, pid) in tests.iter() {
            let peer = PeerId(*peer);
            let pid = LocalProcessId(*pid);
            assert_eq!((peer, pid), ProcessId::from_peer_process(peer, pid).split());
        }
    }
}<|MERGE_RESOLUTION|>--- conflicted
+++ resolved
@@ -62,18 +62,6 @@
     }
 }
 
-<<<<<<< HEAD
-#[macro_export]
-macro_rules! impl_serialize_json_display {
-    ($ty: ident) => {
-        impl ::std::fmt::Display for $ty {
-            fn fmt(&self, f: &mut ::std::fmt::Formatter<'_>) -> ::std::fmt::Result {
-                let string = ::serde_json::to_string(self).map_err(|_| ::std::fmt::Error)?;
-                f.write_str(&string)
-            }
-        }
-    };
-=======
 /// The severity level for a log message emitted by a process.
 #[derive(Copy, Clone, Debug, Hash, PartialEq, Eq, Deserialize, Serialize)]
 pub enum ProcessLogLevel {
@@ -111,7 +99,18 @@
             Error => 4,
         }
     }
->>>>>>> 28129afe
+}
+
+#[macro_export]
+macro_rules! impl_serialize_json_display {
+    ($ty: ident) => {
+        impl ::std::fmt::Display for $ty {
+            fn fmt(&self, f: &mut ::std::fmt::Formatter<'_>) -> ::std::fmt::Result {
+                let string = ::serde_json::to_string(self).map_err(|_| ::std::fmt::Error)?;
+                f.write_str(&string)
+            }
+        }
+    };
 }
 
 #[cfg(test)]
