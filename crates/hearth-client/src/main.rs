--- conflicted
+++ resolved
@@ -108,22 +108,12 @@
     let config_file = hearth_core::load_config(&config_path).unwrap();
 
     let mut builder = RuntimeBuilder::new(config_file);
-<<<<<<< HEAD
-    builder.add_plugin(hearth_cognito::WasmPlugin::new());
+    builder.add_plugin(hearth_cognito::WasmPlugin::default());
     builder.add_plugin(hearth_init::InitPlugin::new(args.init));
     builder.add_plugin(hearth_fs::FsPlugin::new(args.root));
     builder.add_plugin(rend3_plugin);
-    builder.add_plugin(hearth_terminal::TerminalPlugin::new());
-    builder.add_plugin(hearth_daemon::DaemonPlugin::new());
-=======
-    builder.add_plugin(hearth_cognito::WasmPlugin::default());
-    builder.add_plugin(hearth_fs::FsPlugin::new(args.root));
-    builder.add_plugin(rend3_plugin);
     builder.add_plugin(hearth_terminal::TerminalPlugin::default());
-    builder.add_plugin(init);
     builder.add_plugin(hearth_daemon::DaemonPlugin::default());
-    let runtime = builder.run(config).await;
->>>>>>> 73e1f669
 
     if let (Some(server), password) = (args.server, args.password) {
         builder.add_plugin(ClientPlugin { server, password });
