[package]
name = "hearth-client"
version = "0.1.0"
edition = "2021"
license = "AGPL-3.0-or-later"

[dependencies]
glam = "0.20"
clap = { version= "3.2", features = ["derive"] }
hearth-cognito = { workspace = true }
hearth-core = { workspace = true }
hearth-ipc = { workspace = true }
hearth-network = { workspace = true }
<<<<<<< HEAD
hearth-panels = { path = "../hearth-panels" }
=======
hearth-rend3 = { workspace = true }
>>>>>>> 28129afe
hearth-rpc = { workspace = true }
remoc = { workspace = true, features = ["full"] }
tokio = { version = "1.24", features = ["full"] }
tracing = { workspace = true }
winit = "0.27"<|MERGE_RESOLUTION|>--- conflicted
+++ resolved
@@ -11,11 +11,8 @@
 hearth-core = { workspace = true }
 hearth-ipc = { workspace = true }
 hearth-network = { workspace = true }
-<<<<<<< HEAD
 hearth-panels = { path = "../hearth-panels" }
-=======
 hearth-rend3 = { workspace = true }
->>>>>>> 28129afe
 hearth-rpc = { workspace = true }
 remoc = { workspace = true, features = ["full"] }
 tokio = { version = "1.24", features = ["full"] }
