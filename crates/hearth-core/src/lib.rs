// Copyright (c) 2023 the Hearth contributors.
// SPDX-License-Identifier: AGPL-3.0-or-later
//
// This file is part of Hearth.
//
// Hearth is free software: you can redistribute it and/or modify it under the
// terms of the GNU Affero General Public License as published by the Free
// Software Foundation, either version 3 of the License, or (at your option)
// any later version.
//
// Hearth is distributed in the hope that it will be useful, but WITHOUT ANY
// WARRANTY; without even the implied warranty of MERCHANTABILITY or FITNESS
// FOR A PARTICULAR PURPOSE. See the GNU Affero General Public License for more
// details.
//
// You should have received a copy of the GNU Affero General Public License
// along with Hearth. If not, see <https://www.gnu.org/licenses/>.

<<<<<<< HEAD
use tracing::{debug, error, info, Level};
use tracing_subscriber::prelude::*;

pub use hearth_rpc::remoc::rtc::async_trait;
=======
use std::path::{Path, PathBuf};

use tracing::{debug, error, info};
>>>>>>> cf99682e

/// Asset loading and storage.
pub mod asset;

/// Lump loading and storage.
pub mod lump;

/// Process interfaces and message routing.
pub mod process;

/// Peer runtime building and execution.
pub mod runtime;

/// Helper function to set up console logging with reasonable defaults.
pub fn init_logging() {
    let filter = tracing_subscriber::filter::Targets::new()
        .with_target("wgpu", Level::INFO)
        .with_target("wgpu_core", Level::WARN)
        .with_target("wgpu_hal", Level::WARN)
        .with_default(Level::DEBUG);

    let format = tracing_subscriber::fmt::layer().compact();

    tracing_subscriber::registry()
        .with(filter)
        .with(format)
        .init();
}

/// Helper function to wait for Ctrl+C with nice logging.
pub async fn wait_for_interrupt() {
    debug!("Waiting for interrupt signal");
    match tokio::signal::ctrl_c().await {
        Ok(()) => info!("Interrupt signal received"),
        Err(err) => error!("Interrupt await error: {:?}", err),
    }
}

/// Gets the system directory for Hearth configuration files.
///
/// Panics if something fails for whatever reason.
pub fn get_config_dir() -> PathBuf {
    directories::ProjectDirs::from("rs", "hearth", "hearth")
        .expect("Failed to get Hearth project directories")
        .config_dir()
        .to_owned()
}

/// Gets the default path of the main Hearth configuration file.
///
/// Panics if something fails for whatever reason.
pub fn get_config_path() -> PathBuf {
    get_config_dir().join("config.toml")
}

/// Loads a configuration file from the given path.
pub fn load_config(path: &Path) -> anyhow::Result<toml::Table> {
    info!("Loading configuration file from {:?}", path);
    let config = std::fs::read_to_string(path)
        .map_err(|err| anyhow::anyhow!("Failed to load config file at {:?}: {:?}", path, err))?;
    toml::from_str(&config)
        .map_err(|err| anyhow::anyhow!("Failed to deserialize config: {:?}", err))
}<|MERGE_RESOLUTION|>--- conflicted
+++ resolved
@@ -16,16 +16,11 @@
 // You should have received a copy of the GNU Affero General Public License
 // along with Hearth. If not, see <https://www.gnu.org/licenses/>.
 
-<<<<<<< HEAD
+use std::path::{Path, PathBuf};
+
+pub use hearth_rpc::remoc::rtc::async_trait;
 use tracing::{debug, error, info, Level};
 use tracing_subscriber::prelude::*;
-
-pub use hearth_rpc::remoc::rtc::async_trait;
-=======
-use std::path::{Path, PathBuf};
-
-use tracing::{debug, error, info};
->>>>>>> cf99682e
 
 /// Asset loading and storage.
 pub mod asset;
