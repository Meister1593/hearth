--- conflicted
+++ resolved
@@ -7,12 +7,9 @@
   "crates/hearth-cognito",
   "crates/hearth-core",
   "crates/hearth-guest",
-<<<<<<< HEAD
+  "crates/hearth-ipc",
   "crates/hearth-macros",
-=======
-  "crates/hearth-ipc",
   "crates/hearth-network",
->>>>>>> 5bb2dad2
   "crates/hearth-rpc",
   "crates/hearth-server",
   "crates/hearth-types",
@@ -21,13 +18,10 @@
 ]
 
 [workspace.dependencies]
-<<<<<<< HEAD
-hearth-macros = { path = "crates/hearth-macros" }
-=======
 hearth-core = { path = "crates/hearth-core" }
 hearth-ipc = { path = "crates/hearth-ipc" }
+hearth-macros = { path = "crates/hearth-macros" }
 hearth-network = { path = "crates/hearth-network" }
->>>>>>> 5bb2dad2
 hearth-rpc = { path = "crates/hearth-rpc" }
 hearth-types = { path = "crates/hearth-types" }
 hearth-wasm = { path = "crates/hearth-wasm" }
