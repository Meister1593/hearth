[workspace]
resolver = "2"
members = [
  "crates/font-mud",
  "crates/hearth-client",
  "crates/hearth-ctl",
  "crates/hearth-cognito",
  "crates/hearth-core",
  "crates/hearth-daemon",
  "crates/hearth-debug-draw",
  "crates/hearth-init",
  "crates/hearth-ipc",
  "crates/hearth-fs",
  "crates/hearth-macros",
  "crates/hearth-network",
  "crates/hearth-rend3",
  "crates/hearth-server",
  "crates/hearth-terminal",
  "crates/hearth-types",
  "crates/hearth-wasm",
  "crates/rend3-alacritty",
]

[workspace.dependencies]
<<<<<<< HEAD
bytemuck = "1.13"
flume = "0.11.0"
=======
bytemuck = { version = "1.13", features = ["derive"] }
flume = "0.11"
glam = { version = "0.20", features = ["serde"] }
>>>>>>> 9c5314f2
hearth-cognito = { path = "crates/hearth-cognito" }
hearth-core = { path = "crates/hearth-core" }
hearth-daemon = { path = "crates/hearth-daemon" }
hearth-debug-draw = { path = "crates/hearth-debug-draw" }
hearth-init = { path = "crates/hearth-init" }
hearth-ipc = { path = "crates/hearth-ipc" }
hearth-fs = { path = "crates/hearth-fs" }
hearth-macros = { path = "crates/hearth-macros" }
hearth-network = { path = "crates/hearth-network" }
hearth-rend3 = { path = "crates/hearth-rend3" }
hearth-terminal = { path = "crates/hearth-terminal" }
hearth-types = { path = "crates/hearth-types" }
hearth-wasm = { path = "crates/hearth-wasm" }
ouroboros = "0.18.0"
parking_lot = "0.12"
rend3-alacritty = { path = "crates/rend3-alacritty" }
serde_json = "1"
tracing = "0.1.37"
wasmtime = "11"

[workspace.dependencies.serde]
version = "1.0.103, < 1.0.171"
default-features = false
features = ["derive"]<|MERGE_RESOLUTION|>--- conflicted
+++ resolved
@@ -22,14 +22,9 @@
 ]
 
 [workspace.dependencies]
-<<<<<<< HEAD
-bytemuck = "1.13"
-flume = "0.11.0"
-=======
 bytemuck = { version = "1.13", features = ["derive"] }
 flume = "0.11"
 glam = { version = "0.20", features = ["serde"] }
->>>>>>> 9c5314f2
 hearth-cognito = { path = "crates/hearth-cognito" }
 hearth-core = { path = "crates/hearth-core" }
 hearth-daemon = { path = "crates/hearth-daemon" }
