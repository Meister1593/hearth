<div align="center">

<img src="./resources/logo/hearth.svg" width="300"/>

# Hearth

Hearth is a shared, always-on execution environment for constructing
3D virtual spaces from the inside.

[Philosophy](#philosophy) •
[Setup and Installation](#setup-and-installation) •
[Design Document](/DESIGN.md) •
[Contributing](/CONTRIBUTORS.md) •
[Discord server](https://discord.gg/gzzJ3pWCft)

<a href="https://www.gnu.org/licenses/agpl-3.0.html">
  <img src="./resources/misc/agplv3-with-text-162x68.png"/>
</a>

Hearth's logo was created (c) 2023 by [Sasha Koshka](https://holanet.xyz) and
is licensed under a
[Creative Commons BY-SA 4.0 license](https://creativecommons.org/licenses/by-sa/4.0).

</div>

# The History of Virtual Worlds

Shared virtual spaces have been around for decades, in many forms. Before PCs
were capable of 3D graphics, a popular kind of virtual space were multi-user
dungeons, or MUDs. Users can connect to MUDs from a text-based client like
telnet, and join other users in a textual virtual world. Although most MUDs
only have server-provided worlds that constrained users into their preset
rules, some MUDs (such as MUCKs and MOOs) allow users to extend the world with
their own functionality. In the early 2000s, Second Life implemented the same
principles but in a 3D space instead of a textual one. Users can create their
own spatial virtual worlds or enter other users' worlds with a 3D avatar. In
the modern day, platforms such as Roblox, VRChat, Rec Room, and Neos all
perform the same basic task, but in virtual reality. The decades-old
commonality between all of these diversity platforms is user-created content.
What's next?

# Philosophy

Hearth is a proof-of-concept of a new design philosophy for constructing shared
virtual spaces based on three fundamental design principles:

1. All content in the space can be extended and modified at runtime. This
  includes models, avatars, textures, sounds, UIs, and so on. Importantly,
  scripts can also be loaded at runtime, so that the behavior of the space
  itself can be extended and modified.
2. The space can pull content from outside sources. The space can load data
  from a user's filesystem or the Internet, and new scripts can be written to
  support loading unrecognized formats into the space.
3. The space itself can be used to create content. Tooling for creating assets
  for the space is provided by the space itself and by scripts extending that
  tooling.

Following these principles, a space can construct a content feedback loop that
can be fed by outside sources. Users can create their own content while
simultaneously improving their tooling to create content, all without ever
leaving the space. The result is an environment that can stay on perpetually
while accumulating more and more content. The space will grow in scale to
support any user's desires, and it can remix the creative content that already
exists on the Internet. This space has the potential to become a
next-generation form of traversing and defining the Internet in a collaborative
and infinitely adaptable way.

Hearth's objective is to create a minimalist implementation of these
principles, and find a shortest or near-shortest path to creating a
self-sustaining virtual space. To do this, the development loop between
script execution, content, and content authoring must be closed. This process
is analagous to bootstrapping an operating system, where once the initial
system is set up, the system itself can be used to expand itself. Once Hearth
has achieved this, the next goal will be to explore and research the
possibilities of the shared virtual space, to evaluate potential further use of
its design principles.

Read more about Hearth's design and architecture in its
[design document](/DESIGN.md).

# Setup and Installation

To run Hearth you must build it from source. Hearth is written in Rust, so to
compile Hearth you must [install the Rust toolchain](https://www.rust-lang.org/tools/install).
You also need to install [Git](https://git-scm.com) to clone Hearth's source
repository.

Once you have all of the development tools installed, open a command prompt
and run these commands in the directory where you'd like your local repository:

```sh
git clone https://github.com/hearth-rs/hearth.git # clone Hearth locally
cd hearth # change directory into the source tree root
cargo build --release # build Hearth in release mode
```

Once Cargo has finished, you can find Hearth's binaries in the `target/release`
directory:

- the client's binary is located at `target/release/hearth-client`
- the server's binary is located at `target/release/hearth-server`
- the CLI's binary is located at `target/release/hearth-ctl`

More information on how to run each binary once compiled can be displayed using
the `--help` flag on any binary.

Example:

```sh
hearth-server --help # prints usage info for the Hearth server
```

# Roadmap

## Phase 0: Pre-Production

In phase 0, Hearth documents its purpose, proposes an implementation, decides
on which libraries and resources to use in its development, and finds a handful
of core developers who understand Hearth's goals and who are capable of
meaningfully contributing in the long run.

- [ ] write a design document
- [x] create a Discord server
- [x] create a GitHub repository
- [ ] onboard 3-4 core developers who can contribute to Hearth long-term
- [x] design a project logo
- [x] set up continuous integration to check pull requests
- [x] write a CONTRIBUTORS.md describing contribution workflow
- [x] design a workspace structure
- [x] set up licensing headers and copyright information
- [ ] finalize the rest of the phases of the roadmap
- [ ] money?

## Phase 1: Pre-Alpha

In phase 1, each subsystem of Hearth is developed, and the details of its
design aspects are made concrete. The whole system has not yet been tied
together, and low-level design decisions are considered in isolation of each
other.

Hearth's core host-side components can generally be decoupled from each other
into several different areas of development or subsystems:

1. IPC, TUI, and CLI interfaces.
2. Client-server networking.
3. Process management.
4. Virtual terminal emulator development.

Because these different areas are independent, the goal is to work on each of
these areas in parallel. During this point of development, it's important that
multiple developers work in coordination with each other in order to progress
to alpha as quickly as possible. Mock interfaces and placeholder data where
functioning inter-component code would otherwise go are used to develop each
component separately.

- [x] implement password authentication and stream encryption
- [x] create a standalone, usable, rend3-based 3D terminal emulator
- [x] design an inter-subsystem plugin interface
- [x] create a process store capable of sending messages between local processes
- [ ] implement process linking
- [x] create a lump store data structure
- [x] create an asset loading system
- [x] design initial RPC network interfaces
- [ ] write mock RPC endpoints for testing subsystems in isolation
- [x] implement IPC using Unix domain sockets (Unix only)
- [ ] complete `hearth-ctl`
- [ ] define guest-to-host WebAssembly APIs for logging, lump loading, asset loading, and message transmission
- [ ] create a native service for spawning WebAssembly processes
<<<<<<< HEAD
- [ ] integrate an ECS framework into Hearth (and update design docs on the deets)
- [x] integrate rend3 and winit into `hearth-client`
=======
- [ ] integrate rend3 and winit into `hearth-client`
>>>>>>> cf99682e

## Phase 2: Alpha

In phase 2, Hearth begins to come together as a whole. Each subsystem is hooked
into the others, and the developers work together to synthesize their work into
a single functioning application. Although at this point in development network
servers are started up for testing, the protocols between subsystems are
highly unstable, so long-lived, self-sustaining virtual spaces are still
unfeasible.

- [ ] write a unit test suite for Wasm guests written in Rust
- [ ] implement message-sending between processes on different peers
- [ ] implement a process supervision tree in `hearth-guest`
- [ ] asynchronous MSDF glyph loading for large fonts
- [ ] support IPC on Windows using an appropriate alternative to Unix domain sockets
- [ ] complete the WebAssembly host call APIs
- [ ] complete `hearth-console`
- [ ] add asset loaders for rend3 meshes, 2D textures, cube textures, and materials
- [ ] integrate `alacritty_terminal` with Tokio's child process API
- [ ] create native services for rend3 meshes, lights, and skeletons
- [ ] create native services for pancake mode input handling
- [ ] create native services for rend3 configuration like skyboxes, global lighting, and camera setup
- [ ] create native services for virtual terminal management

## Phase 3: Beta

In phase 3, Hearth's protocols and system interfaces are mature and relatively
stable, so a long-lived development space is created. In this space, developers
work together on exploring the capabilities of Hearth processes, and implement
practical applications in Hearth using Hearth's fundamental toolkit. If
oversights or missing features are found in Hearth's interfaces, they are
addressed as fit. However, because the fundamentals of Hearth's implementation
are complete, changes to interfaces are infrequent and often non-breaking.

A major focus of this phase is to refine the design principles of writing
Hearth processes through rapid iteration, collaboration, and peer review. This
makes phase 3 the most difficult phase to complete, as Hearth's goal during
this step is to explore uncharted design territory in a unique execution
environment.

Here are some ideas for subjects of exploration that Hearth may explore in
beta:
- data backup
- process-to-host integration with database APIs
- persistent world storage
- avatar movement and input handling systems
- guest-side physics engines (using [Rapier](https://rapier.rs))
- OBJ loading
- FBX loading
- glTF loading
- avatar skeletal animation
- inverse kinematics
- audio compression
- spatial audio
- voice chat
- collaborative world editing
- live mesh editing
- live interior design and virtual architecture tooling
- in-space virtual cameras for external applications to record the space through
- WASI-based text editors for non-native script authoring
- Wasm compilers in Hearth for non-native script development
- guest APIs for more WebAssembly languages (i.e. C/C++, AssemblyScript, Grain)
- non-Wasm process scripting runtimes (i.e. Lua, Mono, Javascript, Lisp)

These topics may be further explored post-beta. They mainly serve the purpose
of guiding Hearth's developers towards supporting an aligned set of expected
usecases and to fuel curiosity into Hearth's potential.

## Phase 4: Release

- [ ] publish Hearth on the AUR
- [ ] publish Hearth's crates to the AUR
- [ ] evaluate Hearth's design and brainstorm future improvements to found problems
- [ ] create comprehensive documentation on usage
- [ ] create a web page for promoting and reusing community contributions<|MERGE_RESOLUTION|>--- conflicted
+++ resolved
@@ -166,12 +166,7 @@
 - [ ] complete `hearth-ctl`
 - [ ] define guest-to-host WebAssembly APIs for logging, lump loading, asset loading, and message transmission
 - [ ] create a native service for spawning WebAssembly processes
-<<<<<<< HEAD
-- [ ] integrate an ECS framework into Hearth (and update design docs on the deets)
 - [x] integrate rend3 and winit into `hearth-client`
-=======
-- [ ] integrate rend3 and winit into `hearth-client`
->>>>>>> cf99682e
 
 ## Phase 2: Alpha
 
